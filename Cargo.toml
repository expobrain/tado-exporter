--- conflicted
+++ resolved
@@ -12,13 +12,8 @@
 lazy_static = "1.4.0"
 prometheus = "0.8.0"
 reqwest = { version = "0.10.4", features = ["json"] }
-<<<<<<< HEAD
-serde = "1.0.106"
-serde_derive = "1.0.110"
-=======
 serde = "1.0.110"
 serde_derive = "1.0.106"
->>>>>>> 2f157c07
 serde_json = "1.0.53"
 ticker = "0.1.1"
 log = "0.4.8"
